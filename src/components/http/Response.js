const Server = require('../Server.js'); // lgtm [js/unused-local-variable]
const cookie = require('cookie');
const signature = require('cookie-signature');
const status_codes = require('../../constants/status_codes.json');
const mime_types = require('mime-types');
const { Readable, Writable } = require('stream');

const SSEventStream = require('../plugins/SSEventStream.js');
const LiveFile = require('../plugins/LiveFile.js');
const FilePool = {};

class Response extends Writable {
    #streaming = false;
    #initiated = false;
    #completed = false;
    #type_written = false;
    #wrapped_request;
    #middleware_cursor;
    #raw_response;
    #master_context;
    #upgrade_socket;
    #status_code;
    #headers;
    #cookies;
<<<<<<< HEAD
    #initiated = false;
    #completed = false;
    #type_written = false;
    #writable;
=======
>>>>>>> 8446780d
    #sse;

    constructor(stream_options = {}, wrapped_request, raw_response, socket, master_context) {
        // Initialize the writable stream for this response
        super(stream_options);

        // Store the provided parameter properties for later use
        this.#wrapped_request = wrapped_request;
        this.#raw_response = raw_response;
        this.#upgrade_socket = socket || null;
        this.#master_context = master_context;

        // Bind the abort handler as required by uWebsockets.js
        this._bind_abort_handler();

        // Bind a finish/close handler which will end the response once writable has closed
        super.once('finish', () => (this.#streaming ? this.send() : undefined));
    }

    /**
     * @private
     * INTERNAL METHOD! This method is an internal method and should NOT be called manually.
     * This method binds an abort handler which will update completed field to lock appropriate operations in Response
     */
    _bind_abort_handler() {
        const reference = this;
        this.#raw_response.onAborted(() => {
            reference.#completed = true;
            reference.#wrapped_request._stop_streaming();
            reference.emit('abort', this.#wrapped_request, this);
            reference.emit('close', this.#wrapped_request, this);
        });
    }

    /**
     * Tracks middleware cursor position over a request's lifetime.
     * This is so we can detect any double middleware iterations and throw an error.
     * @private
     * @param {Number} position - Cursor position
     */
    _track_middleware_cursor(position) {
        // Initialize cursor on first invocation
        if (this.#middleware_cursor == undefined) return (this.#middleware_cursor = position);

        // Check if position is greater than last cursor and update
        if (position > this.#middleware_cursor) return (this.#middleware_cursor = position);

        // If position is not greater than last cursor then we likely have a double middleware execution
        this.throw(
            new Error(
                'HyperExpress: Double middleware execution detected! You have a bug where one of your middlewares is calling both the next() callback and also resolving from a Promise/async callback. You must only use one of these not both.'
            )
        );
    }

    /**
     * Resume the associated request if it is paused.
     * @private
     */
    _resume_if_paused() {
        // Unpause the request if it is paused
        if (this.#wrapped_request.paused) this.#wrapped_request.resume();
    }

    /* Response Methods/Operators */

    /**
     * This method can be used to improve Network IO performance by executing
     * all network operations in a singular atomic structure.
     *
     * @param {Function} handler
     */
    atomic(handler) {
        if (typeof handler !== 'function')
            throw new Error('HyperExpress: atomic(handler) -> handler must be a Javascript function');

        this._resume_if_paused();
        return this.#raw_response.cork(handler);
    }

    /**
     * This method is used to set a custom response code.
     *
     * @param {Number} code Example: response.status(403)
     * @returns {Response} Response (Chainable)
     */
    status(code) {
        // Throw expection if a status change is attempted after response has been initiated
        if (this.initiated) {
            throw new Error(
                'HyperExpress.Response.status(code) -> HTTP Status Code cannot be changed once a response has been initiated.'
            );
        }

        // Set the numeric status code. Status text is appended before writing status to uws
        this.#status_code = code;
        return this;
    }

    /**
     * This method is used to set the response content type header based on the provided mime type. Example: type('json')
     *
     * @param {String} mime_type Mime type
     * @returns {Response} Response (Chainable)
     */
    type(mime_type) {
        // Remove leading dot from mime type if present
        if (mime_type.startsWith('.')) mime_type = mime_type.substring(1);

        // Determine proper mime type and send response
        let mime_header = mime_types.lookup(mime_type) || 'text/plain';
        if (!this.#completed) {
            this.#type_written = true;
            this.header('content-type', mime_header);
        }
        return this;
    }

    /**
     * This method can be used to write a response header and supports chaining.
     *
     * @param {String} name Header Name
     * @param {String|Array<String>} value Header Value
     * @returns {Response} Response (Chainable)
     */
    header(name, value) {
        // Throw expection if a header write is attempted after response has been initiated
        if (this.initiated)
            throw new Error(
                'HyperExpress.Response.header(name, value) -> Headers cannot be written after a response has already been initiated.'
            );

        // Call self for all specified values in values array
        if (Array.isArray(value)) {
            value.forEach((item) => this.header(name, item));
            return this;
        }

        // Initialize headers container
        if (this.#headers == undefined) this.#headers = {};

        // Initialize header values as an array to allow for multiple values
        if (this.#headers[name] == undefined) this.#headers[name] = [];

        // Push current header value onto values array
        this.#headers[name].push(value);
        return this;
    }

    /**
     * @typedef {Object} CookieOptions
     * @property {String} domain
     * @property {String} path
     * @property {Number} maxAge
     * @property {Boolean} secure
     * @property {Boolean} httpOnly
     * @property {Boolean|'none'|'lax'|'strict'} sameSite
     * @property {String} secret
     */

    /**
     * This method is used to write a cookie to incoming request.
     * To delete a cookie, set the value to null.
     *
     * @param {String} name Cookie Name
     * @param {String} value Cookie Value
     * @param {Number} expiry In milliseconds
     * @param {CookieOptions} options Cookie Options
     * @param {Boolean} sign_cookie Enables/Disables Cookie Signing
     * @returns {Response} Response (Chainable)
     */
    cookie(
        name,
        value,
        expiry,
        options = {
            secure: true,
            sameSite: 'none',
            path: '/',
        },
        sign_cookie = true
    ) {
        // Determine if this is a delete operation and recursively call self with appropriate options
        if (name && value === null)
            return this.cookie(name, '', null, {
                maxAge: 0,
            });

        // Convert expiry to a valid Date object or delete expiry altogether
        if (typeof expiry == 'number') options.expires = new Date(Date.now() + expiry);

        // Sign cookie value if signing is enabled and a valid secret is provided
        if (sign_cookie && typeof options.secret == 'string') {
            options.encode = false; // Turn off encoding to prevent loss of signature structure
            value = signature.sign(value, options.secret);
        }

        // Initialize cookies holder and store cookie value
        if (this.#cookies == undefined) this.#cookies = {};
        this.#cookies[name] = value;

        // Serialize the cookie options and write the 'Set-Cookie' header
        return this.header('set-cookie', cookie.serialize(name, value, options));
    }

    /**
     * This method is used to upgrade an incoming upgrade HTTP request to a Websocket connection.
     * @param {Object=} context Store information about the websocket connection
     */
    upgrade(context) {
        if (!this.#completed) {
            // Ensure a upgrade_socket exists before upgrading ensuring only upgrade handler requests are handled
            if (this.#upgrade_socket == null)
                throw new Error(
                    'You cannot upgrade a request that does not come from an upgrade handler. No upgrade socket was found.'
                );

            // Ensure our request is not paused for whatever reason
            this._resume_if_paused();

            // Call uWS.Response.upgrade() method with user data, protocol headers and uWS upgrade socket
            const headers = this.#wrapped_request.headers;
            this.#raw_response.upgrade(
                {
                    context,
                },
                headers['sec-websocket-key'],
                headers['sec-websocket-protocol'],
                headers['sec-websocket-extensions'],
                this.#upgrade_socket
            );

            // Mark request as complete so no more operations can be performed
            this.#completed = true;
        }
    }

    /**
     * @private
     * Initiates response process by writing HTTP status code and then writing the appropriate headers.
     */
    _initiate_response() {
        // Ensure response can only be initiated once to prevent multiple invocations
        if (this.initiated) return;

        // Emit the 'prepare' event to allow for any last minute response modifications
        this.emit('prepare', this.#wrapped_request, this);

        // Mark the instance as initiated signifying that no more status/header based operations can be performed
        this.#initiated = true;

        // Ensure our associated request is not paused for whatever reason
        this._resume_if_paused();

        // Match status code Number to a status message and call uWS.Response.writeStatus
        if (this.#status_code) {
            this.#raw_response.writeStatus(this.#status_code + ' ' + status_codes[code]);
        }

        // Write headers if specified
        if (this.#headers)
            Object.keys(this.#headers).forEach((name) =>
                this.#headers[name].forEach((value) => this.#raw_response.writeHeader(name, value))
            );
    }

    /**
     * Binds a drain handler which gets called with a byte offset that can be used to try a failed chunk write.
     * You MUST perform a write call inside the handler for uWS chunking to work properly.
     *
     * @param {function(number):void} handler Synchronous callback only
     */
    drain(handler) {
        // Ensure handler is a function type
        if (typeof handler !== 'function')
            throw new Error('HyperExpress.Response.drain(handler) -> handler must be a Function.');

        // Bind a writable handler with a fallback return value to true as uWS expects a Boolean
        this.#raw_response.onWritable((offset) => handler(offset) || true);
    }

    /**
     * Writes the provided chunk to the client over uWS with backpressure handling if a callback is provided.
     *
     * @private
     * @param {String|Buffer|ArrayBuffer} chunk
     * @param {String=} encoding
     * @param {Function=} callback
     * @returns {Boolean} 'false' signifies that the chunk was not sent due to built up backpressure.
     */
    _write(chunk, encoding, callback) {
        // Ensure the client is still connected and request is pending
        if (!this.#completed) {
            // Mark this response as streaming
            this.#streaming = true;

            // Ensure response has been initiated before writing any chunks
            this._initiate_response();

            // Attempt to write the chunk to the client
            const last_offset = this.#raw_response.getWriteOffset();
            const written = this.#raw_response.write(chunk);

            if (written) {
                // If chunk write was a success, we can move onto consuming the next chunk
                if (callback) callback();

                // Return true here to signify that this chunk was written successfully
                return true;
            } else if (callback) {
                // Wait for backpressure to be drained before attempting to write the chunk again
                const reference = this;
                return this.drain((offset) => {
                    // Retry the sliced chunk based on the drained offset - last offset
                    const sliced = chunk.slice(offset - last_offset);
                    const retried = reference.#raw_response.write(sliced);

                    // Only call the callback to consume more chunks we are able to successfully retry this chunk
                    if (retried) callback();

                    // We must return a boolean to indicate whether the chunk was successfully written or not to uWS
                    return retried;
                });
            }
        }

        // Trigger callback with an error if a write() is performed after response has completed
        if (callback) callback(new Error('Response is already completed/aborted'));

        return false;
    }

    /**
     * Writes multiples chunks for the response to the client over uWS with backpressure handling if a callback is provided.
     *
     * @private
     * @param {Array<Buffer>} chunks
     * @param {Function} callback
     */
    _writev(chunks, callback) {
        // Serve the first chunk in the array
        const reference = this;
        this._write(chunks[0], null, (error) => {
            // Pass the error to the callback if one was provided
            if (error) return callback(error);

            // Determine if we have more chunks after the first chunk we just served
            if (chunks.length > 1) {
                // Recursively serve the remaining chunks
                reference._writev(chunks.slice(1), callback);
            } else {
                // Trigger the callback as all chunks have been served
                callback();
            }
        });
    }

    /**
     * This method is used to end the current request and send response with specified body and headers.
     *
     * @param {String|Buffer|ArrayBuffer} body Optional
     * @returns {Boolean} 'false' signifies that the body was not sent due to built up backpressure or closed connection.
     */
    send(body, close_connection) {
        // Ensure response connection is still active
        if (!this.#completed) {
            // Abort body download buffer just to be safe for large incoming requests
            this.#wrapped_request._stop_streaming();

            // Initiate response to write status code and headers
            this._initiate_response();

            // Mark request as completed and end request using uWS.Response.end()
            const sent = this.#raw_response.end(body, close_connection);

            // Emit the 'finish' event to signify that the response has been sent without streaming
            if (!this.#streaming) this.emit('finish', this.#wrapped_request, this);

            // Call any bound hooks for type 'complete' if no backpressure was built up
            if (sent && !this.#completed) {
                // Mark request as completed if we were able to send response properly
                this.#completed = true;

                // Emit the 'close' event to signify that the response has been completed
                this.emit('close', this.#wrapped_request, this);
            }

            return sent;
        }

        return false;
    }

    /**
     * @private
     * Streams individual chunk from a stream.
     * Delivers with chunked transfer without content-length header when no total_size is specified.
     * Delivers with backpressure handling and content-length header when a total_size is specified.
     *
     * @param {Readable} stream
     * @param {Buffer} chunk
     * @param {Number=} total_size
     */
    _stream_chunk(stream, chunk, total_size) {
        // Ensure the client is still connected and request is pending
        if (!this.#completed) {
            // Attempt to stream the chunk using appropriate uWS.Response chunk serving method
            // This will depend on whether a total_size is specified or not
            let sent, finished;
            let last_offset = this.#raw_response.getWriteOffset();
            if (total_size) {
                // Attempt to stream the current chunk using uWS.tryEnd with a total size
                const [ok, done] = this.#raw_response.tryEnd(chunk, total_size);
                sent = ok;
                finished = done;
            } else {
                // Attempt to stream the current chunk uWS.write()
                sent = this.#raw_response.write(chunk);

                // Since we are streaming without a total size, we are not finished
                finished = false;
            }

            if (finished) {
                // If streaming has finished, we can destroy the readable stream just to be safe
                if (!stream.destroyed) stream.destroy();
            } else if (!sent) {
                // Pause the readable stream to prevent any further data from being read
                stream.pause();

                // Bind a drain handler which gets called with a byte offset that can be used to try a failed chunk write
                const reference = this;
                this.drain((offset) => {
                    // Retry writing the sliced chunk based on the drained offset - last offset
                    const sliced = chunk.slice(offset - last_offset);
                    if (total_size) {
                        // Attempt to stream the current chunk using uWS.tryEnd with a total size
                        const [ok, done] = reference.#raw_response.tryEnd(sliced, total_size);
                        sent = ok;
                        finished = done;
                    } else {
                        // Attempt to stream the current chunk uWS.write()
                        sent = reference.#raw_response.write(sliced);

                        // Since we are streaming without a total size, we are not finished
                        finished = false;
                    }

                    // Resume stream once this chunk has been successfully retried
                    if (sent) stream.resume();

                    // We must return a boolean to indicate whether the chunk was successfully written or not to uWS
                    return sent;
                });
            }
        }
    }

    /**
     * This method is used to serve a readable stream as response body and send response.
     * By default, this method will use chunked encoding transfer to stream data.
     * If your use-case requires a content-length header, you must specify the total payload size.
     *
     * @param {Readable} readable A Readable stream which will be consumed as response body
     * @param {Number=} total_size Total size of the Readable stream source in bytes (Optional)
     */
    stream(readable, total_size) {
        // Ensure readable is an instance of a stream.Readable
        if (!(readable instanceof Readable))
            throw new Error('Response.stream(readable, total_size) -> readable must be a Readable stream.');

        // Bind an 'abort' event handler which will destroy the consumed stream if request is aborted
        this.on('abort', () => {
            if (!readable.destroyed) readable.destroy();
        });

        // Initiate response as we will begin writing body chunks
        this._initiate_response();

        // Bind a listener for the 'data' event to consume chunks
        readable.on('data', (chunk) => this._stream_chunk(readable, chunk, total_size));

        // Bind listeners to end request on stream closure if no total size was specified and thus we delivered with chunked transfer
        if (total_size === undefined) {
            const end_request = () => this.send();
            readable.once('end', end_request);
        }
    }

    /**
     * Instantly aborts/closes current request without writing a status response code.
     * Use this only in extreme situations to abort a request where a proper response is not neccessary.
     */
    close() {
        if (!this.#completed) {
            this.#completed = true;
            this._resume_if_paused();
            this.#raw_response.close();
        }
    }

    /**
     * This method is used to redirect an incoming request to a different url.
     *
     * @param {String} url Redirect URL
     * @returns {Boolean} Boolean
     */
    redirect(url) {
        if (!this.#completed) return this.status(302).header('location', url).send();
        return false;
    }

    /**
     * This method is an alias of send() method except it accepts an object and automatically stringifies the passed payload object.
     *
     * @param {Object} body JSON body
     * @returns {Boolean} Boolean
     */
    json(body) {
        return this.type('json').send(JSON.stringify(body));
    }

    /**
     * This method is an alias of send() method except it accepts an object
     * and automatically stringifies the passed payload object with a callback name.
     * Note! This method uses 'callback' query parameter by default but you can specify 'name' to use something else.
     *
     * @param {Object} body
     * @param {String=} name
     * @returns {Boolean} Boolean
     */
    jsonp(body, name) {
        let query_parameters = this.#wrapped_request.query_parameters;
        let method_name = query_parameters['callback'] || name;
        return this.type('js').send(`${method_name}(${JSON.stringify(body)})`);
    }

    /**
     * This method is an alias of send() method except it automatically sets
     * html as the response content type and sends provided html response body.
     *
     * @param {String} body
     * @returns {Boolean} Boolean
     */
    html(body) {
        return this.type('html').send(body);
    }

    /**
     * @private
     * Sends file content with appropriate content-type header based on file extension from LiveFile.
     *
     * @param {LiveFile} live_file
     * @param {function(Object):void} callback
     */
    async _send_file(live_file, callback) {
        // Wait for LiveFile to be ready before serving
        if (!live_file.is_ready) await live_file.ready();

        // Write appropriate extension type if one has not been written yet
        if (!this.#type_written) this.type(live_file.extension);

        // Send response with file buffer as body
        this.send(live_file.buffer);

        // Execute callback with cache pool, so user can expire as they wish.
        if (callback) setImmediate(() => callback(FilePool));
    }

    /**
     * This method is an alias of send() method except it sends the file at specified path.
     * This method automatically writes the appropriate content-type header if one has not been specified yet.
     * This method also maintains its own cache pool in memory allowing for fast performance.
     * Avoid using this method to a send a large file as it will be kept in memory.
     *
     * @param {String} path
     * @param {function(Object):void=} callback Executed after file has been served with the parameter being the cache pool.
     */
    file(path, callback) {
        // Send file from local cache pool if available
        if (FilePool[path]) return this._send_file(FilePool[path], callback);

        // Create new LiveFile instance in local cache pool for new file path
        FilePool[path] = new LiveFile({
            path,
        });

        // Assign error handler to live file
        FilePool[path].on('error', (error) => this.throw(error));

        // Serve file as response
        this._send_file(FilePool[path], callback);
    }

    /**
     * Writes approriate headers to signify that file at path has been attached.
     *
     * @param {String} path
     * @param {String=} name
     * @returns {Response}
     */
    attachment(path, name) {
        // Attach a blank content-disposition header when no filename is defined
        if (path == undefined) return this.header('Content-Disposition', 'attachment');

        // Parses path in to file name and extension to write appropriate attachment headers
        let chunks = path.split('/');
        let final_name = name || chunks[chunks.length - 1];
        let name_chunks = final_name.split('.');
        let extension = name_chunks[name_chunks.length - 1];
        return this.header('Content-Disposition', `attachment; filename="${final_name}"`).type(extension);
    }

    /**
     * Writes appropriate attachment headers and sends file content for download on user browser.
     * This method combined Response.attachment() and Response.file() under the hood, so be sure to follow the same guidelines for usage.
     *
     * @param {String} path
     * @param {String=} filename
     */
    download(path, filename) {
        return this.attachment(path, filename).file(path);
    }

    /**
     * This method allows you to throw an error which will be caught by the global error handler (If one was setup with the Server instance).
     *
     * @param {Error} error
     */
    throw(error) {
        // Ensure error is an instance of Error
        if (error instanceof Error) return this.#master_context.handlers.on_error(this.#wrapped_request, this, error);

        // If error is not an instance of Error, throw a warning error
        throw new Error('HyperExpress: Response.throw() expects an instance of an Error.');
    }

    /* Response Getters */

    /**
     * Returns the underlying raw uWS.Response object.
     * @returns {uWebsockets.Response}
     */
    get raw() {
        return this.#raw_response;
    }

    /**
     * Returns the HyperExpress.Server instance this Response object originated from.
     *
     * @returns {Server}
     */
    get app() {
        return this.#master_context;
    }

    /**
     * Returns whether response has been initiated by writing the HTTP status code and headers.
     * Note! No changes can be made to the HTTP status code or headers after a response has been initiated.
     * @returns {Boolean}
     */
    get initiated() {
        return this.#initiated;
    }

    /**
     * Returns current state of request in regards to whether the source is still connected.
     * @returns {Boolean}
     */
    get aborted() {
        return this.#completed;
    }

    /**
     * Alias of aborted property as they both represent the same request state in terms of inaccessibility.
     * @returns {Boolean}
     */
    get completed() {
        return this.#completed;
    }

    /**
     * Upgrade socket context for upgrade requests.
     * @returns {uWebsockets.ux_socket_context}
     */
    get upgrade_socket() {
        return this.#upgrade_socket;
    }

    /**
     * Returns a "Server-Sent Events" connection object to allow for SSE functionality.
     * This property will only be available for GET requests as per the SSE specification.
     *
     * @returns {SSEventStream=}
     */
    get sse() {
        // Return a new SSE instance if one has not been created yet
        if (this.#wrapped_request.method === 'GET') {
            // Create new SSE instance if one has not been created yet
            if (this.#sse === undefined) this.#sse = new SSEventStream(this);
            return this.#sse;
        }
    }

    /* ExpressJS compatibility properties & methods */

    /**
     * Throws a descriptive error when an unsupported ExpressJS property/method is invocated.
     * @private
     * @param {String} name
     */
    _throw_unsupported(name) {
        throw new Error(
            `One of your middlewares or logic tried to call Response.${name} which is unsupported with HyperExpress.`
        );
    }

    /**
     * ExpressJS: Alias of Response.completed
     */
    get headersSent() {
        return this.#completed;
    }

    /**
     * ExpressJS: Alias of Response.status_code to expose response status code
     */
    get statusCode() {
        return this.#completed ? this.#status_code : undefined;
    }

    /**
     * ExpressJS: Alias of Response.status_code to expose setter response status code
     */
    set statusCode(code) {
        this.status(code);
    }

    locals = {};

    /**
     * ExpressJS: Alias of header() method
     * @param {String} name
     * @param {String|Array} values
     */
    append(name, values) {
        return this.header(name, values);
    }

    /**
     * ExpressJS: Alias of Response.append()
     */
    setHeader(name, values) {
        return this.append(name, values);
    }

    /**
     * ExpressJS: Writes multiple headers in form of an object
     * @param {Object} headers
     */
    writeHeaders(headers) {
        Object.keys(headers).forEach((name) => this.header(name, headers[name]));
    }

    /**
     * ExpressJS: Alias of Response.writeHeaders
     * @param {Object} headers
     */
    setHeaders(headers) {
        this.writeHeaders(headers);
    }

    /**
     * ExpressJS: Writes multiple header values for a single name
     * @param {String} name
     * @param {Array} values
     */
    writeHeaderValues(name, values) {
        values.forEach((value) => this.header(name, value));
    }

    /**
     * ExpressJS: Returns pending header from this response
     * @param {String} name
     * @returns {String|Array|undefined}
     */
    getHeader(name) {
        return this.#headers ? this.#headers[name] : undefined;
    }

    /**
     * ExpressJS: Returns all pending headers from this response 
     * @returns {Object|undefined}
     */
    getHeaders() {
        const headers = {}
        Object.keys(this.#headers).forEach(key => {
            headers[key] = this.#headers[key].join(',')
        })
        return headers
    }

    /**
     * ExpressJS: Removes header from this response
     * @param {String} name
     */
    removeHeader(name) {
        if (this.#headers) delete this.#headers[name];
    }

    /**
     * ExpressJS: Alias of Response.cookie()
     * @param {String} name
     * @param {String} value
     * @param {Object} options
     */
    setCookie(name, value, options) {
        return this.cookie(name, value, null, options);
    }

    /**
     * ExpressJS: checks if a cookie exists
     * @param {String} name
     * @returns {Boolean}
     */
    hasCookie(name) {
        return this.#cookies && this.#cookies[name] !== undefined;
    }

    /**
     * ExpressJS: Alias of Response.cookie(name, null) method.
     * @param {String} name
     */
    removeCookie(name) {
        return this.cookie(name, null);
    }

    /**
     * ExpressJS: Alias of Response.cookie(name, null) method.
     * @param {String} name
     */
    clearCookie(name) {
        return this.cookie(name, null);
    }

    /**
     * ExpressJS: Alias of Response.send()
     */
    end(data) {
        return this.send(data);
    }

    /**
     * Unsupported method
     */
    format() {
        this._throw_unsupported('format()');
    }

    /**
     * ExpressJS: Returns the HTTP response header specified by field. The match is case-insensitive.
     * @param {String} name
     * @returns {String|Array}
     */
    get(name) {
        if (this.#headers) {
            let values = this.#headers[name];
            if (values) return values.length == 0 ? values[0] : values;
        }
    }

    /**
     * ExpressJS: Joins the links provided as properties of the parameter to populate the response’s Link HTTP header field.
     * @param {Object} links
     * @returns {String}
     */
    links(links) {
        if (typeof links !== 'object' || links == null)
            throw new Error('Response.links(links) -> links must be an Object');

        // Build chunks of links and combine into header spec
        let chunks = [];
        Object.keys(links).forEach((rel) => {
            let url = links[rel];
            chunks.push(`<${url}>; rel="${rel}"`);
        });
        return chunks.join(', ');
    }

    /**
     * ExpressJS: Sets the response Location HTTP header to the specified path parameter.
     * @param {String} path
     */
    location(path) {
        return this.header('location', path);
    }

    /**
     * Unsupported method
     */
    render() {
        this._throw_unsupported('render()');
    }

    /**
     * ExpressJS: Alias of Response.file()
     * @param {String} path
     */
    sendFile(path) {
        return this.file(path);
    }

    /**
     * ExpressJS: Alias of Response.status()
     * @param {Number} status_code
     */
    sendStatus(status_code) {
        return this.status(status_code);
    }

    /**
     * ExpressJS: Sets the response’s HTTP header field to value. To set multiple fields at once, pass an object as the parameter.
     * @param {String|Object} object
     * @param {(String|Array)=} value
     */
    set(field, value) {
        if (typeof field == 'object') {
            const reference = this;
            Object.keys(field).forEach((name) => {
                let value = field[name];
                reference.header(field, value);
            });
        } else {
            this.header(field, value);
        }
    }

    /**
     * ExpressJS: Adds the field to the Vary response header, if it is not there already.
     * @param {String} name
     */
    vary(name) {
        return this.header('Vary', name);
    }
}

module.exports = Response;<|MERGE_RESOLUTION|>--- conflicted
+++ resolved
@@ -22,13 +22,6 @@
     #status_code;
     #headers;
     #cookies;
-<<<<<<< HEAD
-    #initiated = false;
-    #completed = false;
-    #type_written = false;
-    #writable;
-=======
->>>>>>> 8446780d
     #sse;
 
     constructor(stream_options = {}, wrapped_request, raw_response, socket, master_context) {
