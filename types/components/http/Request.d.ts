--- conflicted
+++ resolved
@@ -4,18 +4,12 @@
 import { Options, Ranges, Result } from 'range-parser';
 import { Readable } from 'stream';
 import * as uWebsockets from 'uWebSockets.js';
-import { MultipartHandler, MultipartLimitReject } from '../plugins/MultipartField';
+import { MultipartHandler } from '../plugins/MultipartField';
 import { Server } from '../Server';
 
 type default_value = any;
-<<<<<<< HEAD
 
 export class Request {
-=======
-type MultipartHandler = (field: MultipartField) => void | Promise<void>;
-
-export default class Request extends Readable {
->>>>>>> 3b51e17e
     /* HyperExpress Request Methods */
 
     /**
