import { ReadableOptions } from 'stream';
import { DefaultRequestLocals, Request, RequestParams } from '../http/Request';
import { Response } from '../http/Response';
import { Websocket } from '../ws/Websocket';
import { MiddlewareHandler } from '../middleware/MiddlewareHandler';

// Define types for HTTP Route Creators
<<<<<<< HEAD
export type UserRouteHandler<RequestOptions extends { Locals? : DefaultRequestLocals, Body? : any, Params? : RequestParams} = {Locals? : DefaultRequestLocals}> = (request: Request<RequestOptions>, response: Response) => any;
=======
export type UserRouteHandler = (request: Request, response: Response) => void;
>>>>>>> ca154997
export interface UserRouteOptions {
    middlewares?: Array<MiddlewareHandler>;
    stream_options?: ReadableOptions;
    max_body_length?: number;
}

// Define types for Websocket Route Creator
export type WSRouteHandler<TUserData = unknown> = (websocket: Websocket<TUserData>) => void;
export interface WSRouteOptions {
    message_type?: 'String' | 'Buffer' | 'ArrayBuffer';
    idle_timeout?: number;
    max_backpressure?: number;
    max_payload_length?: number;
}

// Define types for internal route/middleware records
export interface RouteRecord {
    method: string;
    pattern: string;
    options: UserRouteOptions | WSRouteOptions;
    handler: UserRouteHandler;
}

// Defines the type for internal middleware records
export interface MiddlewareRecord {
    pattern: string;
    middleware: MiddlewareHandler;
}

<<<<<<< HEAD
// Define the pattern based on Request params
type HyphenedKeys<S extends string | number | symbol> = keyof { [key in S as key extends string ? `${string}/:${key}${string}` : never] : any};
type UnionToIntersection<U> = (U extends any ? (k: U)=>void : never) extends ((k: infer I)=>void) ? I : never
export type Pattern<RequestOptions extends {Params ? : RequestParams}> = RequestOptions['Params'] extends undefined ? string : UnionToIntersection<HyphenedKeys<keyof RequestOptions['Params']>>

=======
type UsableSpreadableArguments = (string | Router | MiddlewareHandler | MiddlewareHandler[])[];
type RouteSpreadableArguments = (
    | string
    | UserRouteOptions
    // | UserRouteHandler - Temporarily disabled because Typescript cannot do "UserRouteHandler | MiddlewareHandler" due to the next parameter confusing it
    | MiddlewareHandler
    | MiddlewareHandler[]
)[];
>>>>>>> ca154997

export class Router {
    constructor();

    /**
     * Returns a chainable Router instance which can be used to bind multiple method routes or middlewares on the same path easily.
     * Example: `Router.route('/api/v1').get(getHandler).post(postHandler).delete(destroyHandler)`
     * Example: `Router.route('/api/v1').use(middleware).user(middleware2)`
     * @param {String} pattern
     * @returns {Router} A chainable Router instance with a context pattern set to this router's pattern.
     */
    route(pattern: string): this;

    /**
     * Registers middlewares and router instances on the specified pattern if specified.
     * If no pattern is specified, the middleware/router instance will be mounted on the '/' root path by default of this instance.
     *
     * @param {...(String|MiddlewareHandler|Router)} args (request, response, next) => {} OR (request, response) => new Promise((resolve, reject) => {})
     */
<<<<<<< HEAD
	use(router: Router): void;
	use(...routers: Router[]): void;
	use<RequestOptions extends {Locals? : DefaultRequestLocals, Body?: any, Params?: RequestParams}>(...middlewares: MiddlewareHandler<RequestOptions>[]): void;
	use(pattern: string, router: Router): void;
	use(pattern: string, ...routers: Router[]): void;
	use<RequestOptions extends { Locals? : DefaultRequestLocals, Body? : any, Params? : RequestParams} = {}>(pattern: Pattern<RequestOptions>, ...middlewares: MiddlewareHandler<RequestOptions>[]): void;
	use<RequestOptions extends { Locals? : DefaultRequestLocals, Body? : any, Params? : RequestParams} = {}>(...args : [Router] | Router[] | MiddlewareHandler<RequestOptions>[] | [string, Router] | [string, ...Router[]] | [string, ...MiddlewareHandler<RequestOptions>[]]) : void;

	/**
	* Creates an HTTP route that handles any HTTP method requests.
	* Note! ANY routes do not support route specific middlewares.
	*
	* @param {String} pattern
	* @param {...(RouteOptions|MiddlewareHandler)} args
	*/
	any<RequestOptions extends { Locals? : DefaultRequestLocals, Body? : any, Params? : RequestParams} = {}>(pattern: Pattern<RequestOptions>, handler: UserRouteHandler<RequestOptions>): void;
	any<RequestOptions extends { Locals? : DefaultRequestLocals, Body? : any, Params? : RequestParams} = {}>(pattern: Pattern<RequestOptions>, ...handlers: [...MiddlewareHandler<RequestOptions>[], UserRouteHandler<RequestOptions>]): void;
	any<RequestOptions extends { Locals? : DefaultRequestLocals, Body? : any, Params? : RequestParams} = {}>(pattern: Pattern<RequestOptions>, options: UserRouteOptions, ...handlers: [...MiddlewareHandler<RequestOptions>[], UserRouteHandler<RequestOptions>]): void;
	any<RequestOptions extends { Locals? : DefaultRequestLocals, Body? : any, Params? : RequestParams} = {}>(...args : 
			[Pattern<RequestOptions>, UserRouteHandler<RequestOptions>] 
		| 	[Pattern<RequestOptions>, ...MiddlewareHandler<RequestOptions>[], UserRouteHandler<RequestOptions>] 
		| 	[Pattern<RequestOptions>, UserRouteOptions, ...MiddlewareHandler<RequestOptions>[], UserRouteHandler<RequestOptions>]
	): void;
=======
    use(...args: UsableSpreadableArguments): this;

    /**
     * Creates an HTTP route that handles any HTTP method requests.
     * Note! ANY routes do not support route specific middlewares.
     *
     * @param {String} pattern
     * @param {...(RouteOptions|MiddlewareHandler)} args
     */
    any(...args: RouteSpreadableArguments): this;
>>>>>>> ca154997

    /**
     * Alias of any() method.
     * Creates an HTTP route that handles any HTTP method requests.
     * Note! ANY routes do not support route specific middlewares.
     *
     * @param {String} pattern
     * @param {...(RouteOptions|MiddlewareHandler)} args
     */
<<<<<<< HEAD
	all<Custom extends { Locals? : DefaultRequestLocals, Body? : any, Params? : RequestParams} = {}>(pattern: Pattern<Custom>, handler: UserRouteHandler<Custom>): void;
	all<Custom extends { Locals? : DefaultRequestLocals, Body? : any, Params? : RequestParams} = {}>(pattern: Pattern<Custom>, ...handlers: [...MiddlewareHandler<Custom>[], UserRouteHandler<Custom>]): void;
	all<Custom extends { Locals? : DefaultRequestLocals, Body? : any, Params? : RequestParams} = {}>(pattern: Pattern<Custom>, options: UserRouteOptions, ...handlers: [...MiddlewareHandler<Custom>[], UserRouteHandler<Custom>]): void;
	all<Custom extends { Locals? : DefaultRequestLocals, Body? : any, Params? : RequestParams} = {}>(...args : 
			[Pattern<Custom>, UserRouteHandler<Custom>] 
		|	[Pattern<Custom>, ...MiddlewareHandler<Custom>[], UserRouteHandler<Custom>] 
		|	[Pattern<Custom>, UserRouteOptions, ...MiddlewareHandler<Custom>[], UserRouteHandler<Custom>]
	): void;

	/**
	* Creates an HTTP route that handles GET method requests.
	*
	* @param {String} pattern
	* @param {...(RouteOptions|MiddlewareHandler)} args
	*/
	get<Custom extends { Locals? : DefaultRequestLocals, Params? : RequestParams} = any>(pattern: Pattern<Custom>, handler: UserRouteHandler<Custom>): void;
	get<Custom extends { Locals? : DefaultRequestLocals, Params? : RequestParams} = any>(pattern: Pattern<Custom>, ...handlers: [...MiddlewareHandler<Custom>[], UserRouteHandler<Custom>]): void;
	get<Custom extends { Locals? : DefaultRequestLocals, Params? : RequestParams} = any>(pattern: Pattern<Custom>, options: UserRouteOptions, ...handlers: [...MiddlewareHandler<Custom>[], UserRouteHandler<Custom>]): void;
	get<Custom extends { Locals? : DefaultRequestLocals, Params? : RequestParams} = any>(...args : 
			[Pattern<Custom>, UserRouteHandler<Custom>] 
		|	[Pattern<Custom>, ...MiddlewareHandler<Custom>[], UserRouteHandler<Custom>]
		|	[Pattern<Custom>, UserRouteOptions, ...MiddlewareHandler<Custom>[], UserRouteHandler<Custom>]
	): void;

	/**
	* Creates an HTTP route that handles POST method requests.
	*
	* @param {String} pattern
	* @param {...(RouteOptions|MiddlewareHandler)} args
	*/
	post<Custom extends { Locals? : DefaultRequestLocals, Body? : any, Params? : RequestParams} = {}>(pattern: Pattern<Custom>, handler: UserRouteHandler<Custom>): void;
	post<Custom extends { Locals? : DefaultRequestLocals, Body? : any, Params? : RequestParams} = {}>(pattern: Pattern<Custom>, ...handlers: [...MiddlewareHandler<Custom>[], UserRouteHandler<Custom>]): void;
	post<Custom extends { Locals? : DefaultRequestLocals, Body? : any, Params? : RequestParams} = {}>(pattern: Pattern<Custom>, options: UserRouteOptions, ...handlers: [...MiddlewareHandler<Custom>[], UserRouteHandler<Custom>]): void;
	post<Custom extends { Locals? : DefaultRequestLocals, Body? : any, Params? : RequestParams} = {}>(...args : 
			[Pattern<Custom>, UserRouteHandler<Custom>]
		|	[Pattern<Custom>, ...MiddlewareHandler<Custom>[], UserRouteHandler<Custom>]
		|	[Pattern<Custom>, UserRouteOptions, ...MiddlewareHandler<Custom>[], UserRouteHandler<Custom>]
	): void;

	/**
	* Creates an HTTP route that handles PUT method requests.
	*
	* @param {String} pattern
	* @param {...(RouteOptions|MiddlewareHandler)} args
	*/
	put<Custom extends { Locals? : DefaultRequestLocals, Body? : any, Params? : RequestParams} = {}>(pattern: Pattern<Custom>, handler: UserRouteHandler<Custom>): void;
	put<Custom extends { Locals? : DefaultRequestLocals, Body? : any, Params? : RequestParams} = {}>(pattern: Pattern<Custom>, ...handlers: [...MiddlewareHandler<Custom>[], UserRouteHandler<Custom>]): void;
	put<Custom extends { Locals? : DefaultRequestLocals, Body? : any, Params? : RequestParams} = {}>(pattern: Pattern<Custom>, options: UserRouteOptions, ...handlers: [...MiddlewareHandler<Custom>[], UserRouteHandler<Custom>]): void;
	put<Custom extends { Locals? : DefaultRequestLocals, Body? : any, Params? : RequestParams} = {}>(...args : 
			[Pattern<Custom>, UserRouteHandler<Custom>]
		|	[Pattern<Custom>, ...MiddlewareHandler<Custom>[], UserRouteHandler<Custom>]
		|	[Pattern<Custom>, UserRouteOptions, ...MiddlewareHandler<Custom>[], UserRouteHandler<Custom>]
	): void;

	/**
	* Creates an HTTP route that handles DELETE method requests.
	*
	* @param {String} pattern
	* @param {...(RouteOptions|MiddlewareHandler)} args
	*/
	delete<Custom extends { Locals? : DefaultRequestLocals, Params? : RequestParams} = {}>(pattern: Pattern<Custom>, handler: UserRouteHandler<Custom>): void;
	delete<Custom extends { Locals? : DefaultRequestLocals, Params? : RequestParams} = {}>(pattern: Pattern<Custom>, ...handlers: [...MiddlewareHandler<Custom>[], UserRouteHandler<Custom>]): void;
	delete<Custom extends { Locals? : DefaultRequestLocals, Params? : RequestParams} = {}>(pattern: Pattern<Custom>, options: UserRouteOptions, ...handlers: [...MiddlewareHandler<Custom>[], UserRouteHandler<Custom>]): void;
	delete<Custom extends { Locals? : DefaultRequestLocals, Params? : RequestParams} = {}>(...args : 
			[Pattern<Custom>, UserRouteHandler<Custom>]
		|	[Pattern<Custom>, ...MiddlewareHandler<Custom>[], UserRouteHandler<Custom>]
		|	[Pattern<Custom>, UserRouteOptions, ...MiddlewareHandler<Custom>[], UserRouteHandler<Custom>]
	): void;

	/**
	* Creates an HTTP route that handles HEAD method requests.
	*
	* @param {String} pattern
	* @param {...(RouteOptions|MiddlewareHandler)} args
	*/
	head<Custom extends { Locals? : DefaultRequestLocals, Params? : RequestParams} = {}>(pattern: Pattern<Custom>, handler: UserRouteHandler<Custom>): void;
	head<Custom extends { Locals? : DefaultRequestLocals, Params? : RequestParams} = {}>(pattern: Pattern<Custom>, ...handlers: [...MiddlewareHandler<Custom>[], UserRouteHandler<Custom>]): void;
	head<Custom extends { Locals? : DefaultRequestLocals, Params? : RequestParams} = {}>(pattern: Pattern<Custom>, options: UserRouteOptions, ...handlers: [...MiddlewareHandler<Custom>[], UserRouteHandler<Custom>]): void;
	head<Custom extends { Locals? : DefaultRequestLocals, Params? : RequestParams} = {}>(...args : 
			[Pattern<Custom>, UserRouteHandler<Custom>]
		|	[Pattern<Custom>, ...MiddlewareHandler<Custom>[], UserRouteHandler<Custom>]
		|	[Pattern<Custom>, UserRouteOptions, ...MiddlewareHandler<Custom>[], UserRouteHandler<Custom>]
	): void;

	/**
	* Creates an HTTP route that handles OPTIONS method requests.
	*
	* @param {String} pattern
	* @param {...(RouteOptions|MiddlewareHandler)} args
	*/
	options<Custom extends { Locals? : DefaultRequestLocals, Params? : RequestParams} = {}>(pattern: Pattern<Custom>, handler: UserRouteHandler<Custom>): void;
	options<Custom extends { Locals? : DefaultRequestLocals, Params? : RequestParams} = {}>(pattern: Pattern<Custom>, ...handlers: [...MiddlewareHandler<Custom>[], UserRouteHandler<Custom>]): void;
	options<Custom extends { Locals? : DefaultRequestLocals, Params? : RequestParams} = {}>(pattern: Pattern<Custom>, options: UserRouteOptions, ...handlers: [...MiddlewareHandler<Custom>[], UserRouteHandler<Custom>]): void;
	options<Custom extends { Locals? : DefaultRequestLocals, Params? : RequestParams} = {}>(...args : 
			[Pattern<Custom>, UserRouteHandler<Custom>]
		|	[Pattern<Custom>, ...MiddlewareHandler<Custom>[], UserRouteHandler<Custom>]
		|	[Pattern<Custom>, UserRouteOptions, ...MiddlewareHandler<Custom>[], UserRouteHandler<Custom>]
	): void;

	/**
	* Creates an HTTP route that handles PATCH method requests.
	*
	* @param {String} pattern
	* @param {...(RouteOptions|MiddlewareHandler)} args
	*/
	patch<Custom extends { Locals? : DefaultRequestLocals, Body? : any, Params? : RequestParams} = {}>(pattern: Pattern<Custom>, handler: UserRouteHandler<Custom>): void;
	patch<Custom extends { Locals? : DefaultRequestLocals, Body? : any, Params? : RequestParams} = {}>(pattern: Pattern<Custom>, ...handlers: [...MiddlewareHandler<Custom>[], UserRouteHandler<Custom>]): void;
	patch<Custom extends { Locals? : DefaultRequestLocals, Body? : any, Params? : RequestParams} = {}>(pattern: Pattern<Custom>, options: UserRouteOptions, ...handlers: [...MiddlewareHandler<Custom>[], UserRouteHandler<Custom>]): void;
	patch<Custom extends { Locals? : DefaultRequestLocals, Body? : any, Params? : RequestParams} = {}>(...args : 
			[Pattern<Custom>, UserRouteHandler<Custom>]
		|	[Pattern<Custom>, ...MiddlewareHandler<Custom>[], UserRouteHandler<Custom>]
		|	[Pattern<Custom>, UserRouteOptions, ...MiddlewareHandler<Custom>[], UserRouteHandler<Custom>]
	): void;

	/**
	* Creates an HTTP route that handles TRACE method requests.
	*
	* @param {String} pattern
	* @param {...(RouteOptions|MiddlewareHandler)} args
	*/
	trace<Custom extends { Locals? : DefaultRequestLocals, Params? : RequestParams} = {}>(pattern: Pattern<Custom>, handler: UserRouteHandler<Custom>): void;
	trace<Custom extends { Locals? : DefaultRequestLocals, Params? : RequestParams} = {}>(pattern: Pattern<Custom>, ...handlers: [...MiddlewareHandler<Custom>[], UserRouteHandler<Custom>]): void;
	trace<Custom extends { Locals? : DefaultRequestLocals, Params? : RequestParams} = {}>(pattern: Pattern<Custom>, options: UserRouteOptions, ...handlers: [...MiddlewareHandler<Custom>[], UserRouteHandler<Custom>]): void;
	trace<Custom extends { Locals? : DefaultRequestLocals, Params? : RequestParams} = {}>(...args : 
			[Pattern<Custom>, UserRouteHandler<Custom>]
		|	[Pattern<Custom>, ...MiddlewareHandler<Custom>[], UserRouteHandler<Custom>]
		|	[Pattern<Custom>, UserRouteOptions, ...MiddlewareHandler<Custom>[], UserRouteHandler<Custom>]
	): void;

	/**
	* Creates an HTTP route that handles CONNECT method requests.
	*
	* @param {String} pattern
	* @param {...(RouteOptions|MiddlewareHandler)} args
	*/
	connect<Custom extends { Locals? : DefaultRequestLocals,  Params? : RequestParams} = {}>(pattern: Pattern<Custom>, handler: UserRouteHandler<Custom>): void;
	connect<Custom extends { Locals? : DefaultRequestLocals,  Params? : RequestParams} = {}>(pattern: Pattern<Custom>, ...handlers: [...MiddlewareHandler<Custom>[], UserRouteHandler<Custom>]): void;
	connect<Custom extends { Locals? : DefaultRequestLocals,  Params? : RequestParams} = {}>(pattern: Pattern<Custom>, options: UserRouteOptions, ...handlers: [...MiddlewareHandler<Custom>[], UserRouteHandler<Custom>]): void;
	connect<Custom extends { Locals? : DefaultRequestLocals,  Params? : RequestParams} = {}>(...args : 
			[Pattern<Custom>, UserRouteHandler<Custom>]
		|	[Pattern<Custom>, ...MiddlewareHandler<Custom>[], UserRouteHandler<Custom>]
		|	[Pattern<Custom>, UserRouteOptions, ...MiddlewareHandler<Custom>[], UserRouteHandler<Custom>]
	): void;

	/**
	* Intercepts and handles upgrade requests for incoming websocket connections.
	* Note! You must call response.upgrade(data) at some point in this route to open a websocket connection.
	*
	* @param {String} pattern
	* @param {...(RouteOptions|MiddlewareHandler)} args
	*/
	upgrade<Custom extends { Locals? : DefaultRequestLocals,  Params? : RequestParams} = {}>(pattern: Pattern<Custom>, handler: UserRouteHandler<Custom>): void;
	upgrade<Custom extends { Locals? : DefaultRequestLocals,  Params? : RequestParams} = {}>(pattern: Pattern<Custom>, ...handlers: [...MiddlewareHandler<Custom>[], UserRouteHandler<Custom>]): void;
	upgrade<Custom extends { Locals? : DefaultRequestLocals,  Params? : RequestParams} = {}>(pattern: Pattern<Custom>, options: UserRouteOptions, ...handlers: [...MiddlewareHandler<Custom>[], UserRouteHandler<Custom>]): void;
	upgrade<Custom extends { Locals? : DefaultRequestLocals,  Params? : RequestParams} = {}>(...args : 
			[Pattern<Custom>, UserRouteHandler<Custom>]
		|	[Pattern<Custom>, ...MiddlewareHandler<Custom>[], UserRouteHandler<Custom>]
		|	[Pattern<Custom>, UserRouteOptions, ...MiddlewareHandler<Custom>[], UserRouteHandler<Custom>]
	): void;

	/**
	* @param {String} pattern
	* @param {WSRouteOptions|WSRouteHandler} options
	* @param {WSRouteHandler} handler
	*/
	ws<TUserData = unknown>(pattern: string, handler: WSRouteHandler<TUserData>): void;
	ws<TUserData = unknown>(pattern: string, options: WSRouteOptions, handler: WSRouteHandler<TUserData>): void;
=======
    all(...args: RouteSpreadableArguments): this;

    /**
     * Creates an HTTP route that handles GET method requests.
     *
     * @param {String} pattern
     * @param {...(RouteOptions|MiddlewareHandler)} args
     */
    get(...args: RouteSpreadableArguments): this;

    /**
     * Creates an HTTP route that handles POST method requests.
     *
     * @param {String} pattern
     * @param {...(RouteOptions|MiddlewareHandler)} args
     */
    post(...args: RouteSpreadableArguments): this;

    /**
     * Creates an HTTP route that handles PUT method requests.
     *
     * @param {String} pattern
     * @param {...(RouteOptions|MiddlewareHandler)} args
     */
    put(...args: RouteSpreadableArguments): this;

    /**
     * Creates an HTTP route that handles DELETE method requests.
     *
     * @param {String} pattern
     * @param {...(RouteOptions|MiddlewareHandler)} args
     */
    delete(...args: RouteSpreadableArguments): this;

    /**
     * Creates an HTTP route that handles HEAD method requests.
     *
     * @param {String} pattern
     * @param {...(RouteOptions|MiddlewareHandler)} args
     */
    head(...args: RouteSpreadableArguments): this;

    /**
     * Creates an HTTP route that handles OPTIONS method requests.
     *
     * @param {String} pattern
     * @param {...(RouteOptions|MiddlewareHandler)} args
     */
    options(...args: RouteSpreadableArguments): this;

    /**
     * Creates an HTTP route that handles PATCH method requests.
     *
     * @param {String} pattern
     * @param {...(RouteOptions|MiddlewareHandler)} args
     */
    patch(...args: RouteSpreadableArguments): this;

    /**
     * Creates an HTTP route that handles TRACE method requests.
     *
     * @param {String} pattern
     * @param {...(RouteOptions|MiddlewareHandler)} args
     */
    trace(...args: RouteSpreadableArguments): this;

    /**
     * Creates an HTTP route that handles CONNECT method requests.
     *
     * @param {String} pattern
     * @param {...(RouteOptions|MiddlewareHandler)} args
     */
    connect(...args: RouteSpreadableArguments): this;

    /**
     * Intercepts and handles upgrade requests for incoming websocket connections.
     * Note! You must call response.upgrade(data) at some point in this route to open a websocket connection.
     *
     * @param {String} pattern
     * @param {...(RouteOptions|MiddlewareHandler)} args
     */
    upgrade(...args: RouteSpreadableArguments): this;

    /**
     * @param {String} pattern
     * @param {WSRouteOptions|WSRouteHandler} options
     * @param {WSRouteHandler} handler
     */
    ws<TUserData = unknown>(pattern: string, handler: WSRouteHandler<TUserData>): this;
    ws<TUserData = unknown>(pattern: string, options: WSRouteOptions, handler: WSRouteHandler<TUserData>): this;
>>>>>>> ca154997

	/**
	* Returns All routes in this router in the order they were registered.
	* @returns {Array}
	*/
	get routes(): Array<RouteRecord>;

	/**
	* Returns all middlewares in this router in the order they were registered.
	* @returns {Array}
	*/
	get middlewares(): Array<MiddlewareRecord>;
}<|MERGE_RESOLUTION|>--- conflicted
+++ resolved
@@ -5,11 +5,7 @@
 import { MiddlewareHandler } from '../middleware/MiddlewareHandler';
 
 // Define types for HTTP Route Creators
-<<<<<<< HEAD
-export type UserRouteHandler<RequestOptions extends { Locals? : DefaultRequestLocals, Body? : any, Params? : RequestParams} = {Locals? : DefaultRequestLocals}> = (request: Request<RequestOptions>, response: Response) => any;
-=======
-export type UserRouteHandler = (request: Request, response: Response) => void;
->>>>>>> ca154997
+export type UserRouteHandler<RouteOptions extends { Locals? : DefaultRequestLocals, Body? : any, Params? : RequestParams, Response? : any} = {Locals? : DefaultRequestLocals}> = (request: Request<RouteOptions>, response: Response<RouteOptions>) => void;
 export interface UserRouteOptions {
     middlewares?: Array<MiddlewareHandler>;
     stream_options?: ReadableOptions;
@@ -39,346 +35,228 @@
     middleware: MiddlewareHandler;
 }
 
-<<<<<<< HEAD
 // Define the pattern based on Request params
 type HyphenedKeys<S extends string | number | symbol> = keyof { [key in S as key extends string ? `${string}/:${key}${string}` : never] : any};
 type UnionToIntersection<U> = (U extends any ? (k: U)=>void : never) extends ((k: infer I)=>void) ? I : never
-export type Pattern<RequestOptions extends {Params ? : RequestParams}> = RequestOptions['Params'] extends undefined ? string : UnionToIntersection<HyphenedKeys<keyof RequestOptions['Params']>>
-
-=======
-type UsableSpreadableArguments = (string | Router | MiddlewareHandler | MiddlewareHandler[])[];
-type RouteSpreadableArguments = (
-    | string
-    | UserRouteOptions
-    // | UserRouteHandler - Temporarily disabled because Typescript cannot do "UserRouteHandler | MiddlewareHandler" due to the next parameter confusing it
-    | MiddlewareHandler
-    | MiddlewareHandler[]
-)[];
->>>>>>> ca154997
+export type Pattern<RouteOptions extends {Params ? : RequestParams}> = RouteOptions['Params'] extends undefined ? string : UnionToIntersection<HyphenedKeys<keyof RouteOptions['Params']>>
+
 
 export class Router {
-    constructor();
-
-    /**
-     * Returns a chainable Router instance which can be used to bind multiple method routes or middlewares on the same path easily.
-     * Example: `Router.route('/api/v1').get(getHandler).post(postHandler).delete(destroyHandler)`
-     * Example: `Router.route('/api/v1').use(middleware).user(middleware2)`
-     * @param {String} pattern
-     * @returns {Router} A chainable Router instance with a context pattern set to this router's pattern.
-     */
-    route(pattern: string): this;
-
-    /**
-     * Registers middlewares and router instances on the specified pattern if specified.
-     * If no pattern is specified, the middleware/router instance will be mounted on the '/' root path by default of this instance.
-     *
-     * @param {...(String|MiddlewareHandler|Router)} args (request, response, next) => {} OR (request, response) => new Promise((resolve, reject) => {})
-     */
-<<<<<<< HEAD
-	use(router: Router): void;
-	use(...routers: Router[]): void;
-	use<RequestOptions extends {Locals? : DefaultRequestLocals, Body?: any, Params?: RequestParams}>(...middlewares: MiddlewareHandler<RequestOptions>[]): void;
-	use(pattern: string, router: Router): void;
-	use(pattern: string, ...routers: Router[]): void;
-	use<RequestOptions extends { Locals? : DefaultRequestLocals, Body? : any, Params? : RequestParams} = {}>(pattern: Pattern<RequestOptions>, ...middlewares: MiddlewareHandler<RequestOptions>[]): void;
-	use<RequestOptions extends { Locals? : DefaultRequestLocals, Body? : any, Params? : RequestParams} = {}>(...args : [Router] | Router[] | MiddlewareHandler<RequestOptions>[] | [string, Router] | [string, ...Router[]] | [string, ...MiddlewareHandler<RequestOptions>[]]) : void;
+	constructor();
+
+	/**
+	* Returns a chainable Router instance which can be used to bind multiple method routes or middlewares on the same path easily.
+	* Example: `Router.route('/api/v1').get(getHandler).post(postHandler).delete(destroyHandler)`
+	* Example: `Router.route('/api/v1').use(middleware).user(middleware2)`
+	* @param {String} pattern
+	* @returns {Router} A chainable Router instance with a context pattern set to this router's pattern.
+	*/
+	route(pattern: string): this;
+
+	/**
+	* Registers middlewares and router instances on the specified pattern if specified.
+	* If no pattern is specified, the middleware/router instance will be mounted on the '/' root path by default of this instance.
+	*
+	* @param {...(String|MiddlewareHandler|Router)} args (request, response, next) => {} OR (request, response) => new Promise((resolve, reject) => {})
+	*/
+	use(router: Router): this;
+	use(...routers: Router[]): this;
+	use<RouteOptions extends {Locals? : DefaultRequestLocals, Body?: any, Params?: RequestParams, Response? : any}>(...middlewares: MiddlewareHandler<RouteOptions>[]): this;
+	use(pattern: string, router: Router): this;
+	use(pattern: string, ...routers: Router[]): this;
+	use<RouteOptions extends { Locals? : DefaultRequestLocals, Body? : any, Params? : RequestParams, Response? : any} = {}>(pattern: Pattern<RouteOptions>, ...middlewares: MiddlewareHandler<RouteOptions>[]): this;
+	use<RouteOptions extends { Locals? : DefaultRequestLocals, Body? : any, Params? : RequestParams, Response? : any} = {}>(...args : [Router] | Router[] | MiddlewareHandler<RouteOptions>[] | [string, Router] | [string, ...Router[]] | [string, ...MiddlewareHandler<RouteOptions>[]]) : this;
 
 	/**
 	* Creates an HTTP route that handles any HTTP method requests.
 	* Note! ANY routes do not support route specific middlewares.
 	*
 	* @param {String} pattern
-	* @param {...(RouteOptions|MiddlewareHandler)} args
-	*/
-	any<RequestOptions extends { Locals? : DefaultRequestLocals, Body? : any, Params? : RequestParams} = {}>(pattern: Pattern<RequestOptions>, handler: UserRouteHandler<RequestOptions>): void;
-	any<RequestOptions extends { Locals? : DefaultRequestLocals, Body? : any, Params? : RequestParams} = {}>(pattern: Pattern<RequestOptions>, ...handlers: [...MiddlewareHandler<RequestOptions>[], UserRouteHandler<RequestOptions>]): void;
-	any<RequestOptions extends { Locals? : DefaultRequestLocals, Body? : any, Params? : RequestParams} = {}>(pattern: Pattern<RequestOptions>, options: UserRouteOptions, ...handlers: [...MiddlewareHandler<RequestOptions>[], UserRouteHandler<RequestOptions>]): void;
-	any<RequestOptions extends { Locals? : DefaultRequestLocals, Body? : any, Params? : RequestParams} = {}>(...args : 
-			[Pattern<RequestOptions>, UserRouteHandler<RequestOptions>] 
-		| 	[Pattern<RequestOptions>, ...MiddlewareHandler<RequestOptions>[], UserRouteHandler<RequestOptions>] 
-		| 	[Pattern<RequestOptions>, UserRouteOptions, ...MiddlewareHandler<RequestOptions>[], UserRouteHandler<RequestOptions>]
-	): void;
-=======
-    use(...args: UsableSpreadableArguments): this;
-
-    /**
-     * Creates an HTTP route that handles any HTTP method requests.
-     * Note! ANY routes do not support route specific middlewares.
-     *
-     * @param {String} pattern
-     * @param {...(RouteOptions|MiddlewareHandler)} args
-     */
-    any(...args: RouteSpreadableArguments): this;
->>>>>>> ca154997
-
-    /**
-     * Alias of any() method.
-     * Creates an HTTP route that handles any HTTP method requests.
-     * Note! ANY routes do not support route specific middlewares.
-     *
-     * @param {String} pattern
-     * @param {...(RouteOptions|MiddlewareHandler)} args
-     */
-<<<<<<< HEAD
-	all<Custom extends { Locals? : DefaultRequestLocals, Body? : any, Params? : RequestParams} = {}>(pattern: Pattern<Custom>, handler: UserRouteHandler<Custom>): void;
-	all<Custom extends { Locals? : DefaultRequestLocals, Body? : any, Params? : RequestParams} = {}>(pattern: Pattern<Custom>, ...handlers: [...MiddlewareHandler<Custom>[], UserRouteHandler<Custom>]): void;
-	all<Custom extends { Locals? : DefaultRequestLocals, Body? : any, Params? : RequestParams} = {}>(pattern: Pattern<Custom>, options: UserRouteOptions, ...handlers: [...MiddlewareHandler<Custom>[], UserRouteHandler<Custom>]): void;
-	all<Custom extends { Locals? : DefaultRequestLocals, Body? : any, Params? : RequestParams} = {}>(...args : 
-			[Pattern<Custom>, UserRouteHandler<Custom>] 
-		|	[Pattern<Custom>, ...MiddlewareHandler<Custom>[], UserRouteHandler<Custom>] 
-		|	[Pattern<Custom>, UserRouteOptions, ...MiddlewareHandler<Custom>[], UserRouteHandler<Custom>]
-	): void;
+	* @param {...(RouteOptions|MiddlewareHandler|UserRouteHandler)} args
+	*/
+	any(pattern: string, handler: UserRouteHandler): this;
+	any(pattern: string, ...handlers: [MiddlewareHandler | MiddlewareHandler[], UserRouteHandler]): this;
+	any(
+			pattern: string,
+			options: UserRouteOptions | MiddlewareHandler,
+			...handlers: [MiddlewareHandler | MiddlewareHandler[], UserRouteHandler]
+	): this;
+
+	/**
+		* Alias of any() method.
+		* Creates an HTTP route that handles any HTTP method requests.
+		* Note! ANY routes do not support route specific middlewares.
+		*
+		* @param {String} pattern
+		* @param {...(RouteOptions|MiddlewareHandler|UserRouteHandler)} args
+		*/
+	all<RouteOptions extends { Locals? : DefaultRequestLocals, Body? : any, Params? : RequestParams, Response? : any} = {}>(pattern: Pattern<RouteOptions>, handler: UserRouteHandler<RouteOptions>): this;
+	all<RouteOptions extends { Locals? : DefaultRequestLocals, Body? : any, Params? : RequestParams, Response? : any} = {}>(pattern: Pattern<RouteOptions>, ...handlers: [...MiddlewareHandler<RouteOptions>[], UserRouteHandler<RouteOptions>]): this;
+	all<RouteOptions extends { Locals? : DefaultRequestLocals, Body? : any, Params? : RequestParams, Response? : any} = {}>(pattern: Pattern<RouteOptions>, options: UserRouteOptions, ...handlers: [...MiddlewareHandler<RouteOptions>[], UserRouteHandler<RouteOptions>]): this;
+	all<RouteOptions extends { Locals? : DefaultRequestLocals, Body? : any, Params? : RequestParams, Response? : any} = {}>(...args : 
+			[Pattern<RouteOptions>, UserRouteHandler<RouteOptions>] 
+		|	[Pattern<RouteOptions>, ...MiddlewareHandler<RouteOptions>[], UserRouteHandler<RouteOptions>] 
+		|	[Pattern<RouteOptions>, UserRouteOptions, ...MiddlewareHandler<RouteOptions>[], UserRouteHandler<RouteOptions>]
+	): this;
 
 	/**
 	* Creates an HTTP route that handles GET method requests.
 	*
 	* @param {String} pattern
-	* @param {...(RouteOptions|MiddlewareHandler)} args
-	*/
-	get<Custom extends { Locals? : DefaultRequestLocals, Params? : RequestParams} = any>(pattern: Pattern<Custom>, handler: UserRouteHandler<Custom>): void;
-	get<Custom extends { Locals? : DefaultRequestLocals, Params? : RequestParams} = any>(pattern: Pattern<Custom>, ...handlers: [...MiddlewareHandler<Custom>[], UserRouteHandler<Custom>]): void;
-	get<Custom extends { Locals? : DefaultRequestLocals, Params? : RequestParams} = any>(pattern: Pattern<Custom>, options: UserRouteOptions, ...handlers: [...MiddlewareHandler<Custom>[], UserRouteHandler<Custom>]): void;
-	get<Custom extends { Locals? : DefaultRequestLocals, Params? : RequestParams} = any>(...args : 
-			[Pattern<Custom>, UserRouteHandler<Custom>] 
-		|	[Pattern<Custom>, ...MiddlewareHandler<Custom>[], UserRouteHandler<Custom>]
-		|	[Pattern<Custom>, UserRouteOptions, ...MiddlewareHandler<Custom>[], UserRouteHandler<Custom>]
-	): void;
+	* @param {...(RouteOptions|MiddlewareHandler|UserRouteHandler)} args
+	*/
+	get<RouteOptions extends { Locals? : DefaultRequestLocals, Params? : RequestParams, Response? : any} = any>(pattern: Pattern<RouteOptions>, handler: UserRouteHandler<RouteOptions>): this;
+	get<RouteOptions extends { Locals? : DefaultRequestLocals, Params? : RequestParams, Response? : any} = any>(pattern: Pattern<RouteOptions>, ...handlers: [...MiddlewareHandler<RouteOptions>[], UserRouteHandler<RouteOptions>]): this;
+	get<RouteOptions extends { Locals? : DefaultRequestLocals, Params? : RequestParams, Response? : any} = any>(pattern: Pattern<RouteOptions>, options: UserRouteOptions, ...handlers: [...MiddlewareHandler<RouteOptions>[], UserRouteHandler<RouteOptions>]): this;
+	get<RouteOptions extends { Locals? : DefaultRequestLocals, Params? : RequestParams, Response? : any} = any>(...args : 
+			[Pattern<RouteOptions>, UserRouteHandler<RouteOptions>] 
+		|	[Pattern<RouteOptions>, ...MiddlewareHandler<RouteOptions>[], UserRouteHandler<RouteOptions>]
+		|	[Pattern<RouteOptions>, UserRouteOptions, ...MiddlewareHandler<RouteOptions>[], UserRouteHandler<RouteOptions>]
+	): this;
 
 	/**
 	* Creates an HTTP route that handles POST method requests.
 	*
 	* @param {String} pattern
-	* @param {...(RouteOptions|MiddlewareHandler)} args
-	*/
-	post<Custom extends { Locals? : DefaultRequestLocals, Body? : any, Params? : RequestParams} = {}>(pattern: Pattern<Custom>, handler: UserRouteHandler<Custom>): void;
-	post<Custom extends { Locals? : DefaultRequestLocals, Body? : any, Params? : RequestParams} = {}>(pattern: Pattern<Custom>, ...handlers: [...MiddlewareHandler<Custom>[], UserRouteHandler<Custom>]): void;
-	post<Custom extends { Locals? : DefaultRequestLocals, Body? : any, Params? : RequestParams} = {}>(pattern: Pattern<Custom>, options: UserRouteOptions, ...handlers: [...MiddlewareHandler<Custom>[], UserRouteHandler<Custom>]): void;
-	post<Custom extends { Locals? : DefaultRequestLocals, Body? : any, Params? : RequestParams} = {}>(...args : 
-			[Pattern<Custom>, UserRouteHandler<Custom>]
-		|	[Pattern<Custom>, ...MiddlewareHandler<Custom>[], UserRouteHandler<Custom>]
-		|	[Pattern<Custom>, UserRouteOptions, ...MiddlewareHandler<Custom>[], UserRouteHandler<Custom>]
-	): void;
+	* @param {...(RouteOptions|MiddlewareHandler|UserRouteHandler)} args
+	*/
+	post<RouteOptions extends { Locals? : DefaultRequestLocals, Body? : any, Params? : RequestParams, Response? : any} = {}>(pattern: Pattern<RouteOptions>, handler: UserRouteHandler<RouteOptions>): this;
+	post<RouteOptions extends { Locals? : DefaultRequestLocals, Body? : any, Params? : RequestParams, Response? : any} = {}>(pattern: Pattern<RouteOptions>, ...handlers: [...MiddlewareHandler<RouteOptions>[], UserRouteHandler<RouteOptions>]): this;
+	post<RouteOptions extends { Locals? : DefaultRequestLocals, Body? : any, Params? : RequestParams, Response? : any} = {}>(pattern: Pattern<RouteOptions>, options: UserRouteOptions, ...handlers: [...MiddlewareHandler<RouteOptions>[], UserRouteHandler<RouteOptions>]): this;
+	post<RouteOptions extends { Locals? : DefaultRequestLocals, Body? : any, Params? : RequestParams, Response? : any} = {}>(...args : 
+			[Pattern<RouteOptions>, UserRouteHandler<RouteOptions>]
+		|	[Pattern<RouteOptions>, ...MiddlewareHandler<RouteOptions>[], UserRouteHandler<RouteOptions>]
+		|	[Pattern<RouteOptions>, UserRouteOptions, ...MiddlewareHandler<RouteOptions>[], UserRouteHandler<RouteOptions>]
+	): this;
 
 	/**
 	* Creates an HTTP route that handles PUT method requests.
 	*
 	* @param {String} pattern
-	* @param {...(RouteOptions|MiddlewareHandler)} args
-	*/
-	put<Custom extends { Locals? : DefaultRequestLocals, Body? : any, Params? : RequestParams} = {}>(pattern: Pattern<Custom>, handler: UserRouteHandler<Custom>): void;
-	put<Custom extends { Locals? : DefaultRequestLocals, Body? : any, Params? : RequestParams} = {}>(pattern: Pattern<Custom>, ...handlers: [...MiddlewareHandler<Custom>[], UserRouteHandler<Custom>]): void;
-	put<Custom extends { Locals? : DefaultRequestLocals, Body? : any, Params? : RequestParams} = {}>(pattern: Pattern<Custom>, options: UserRouteOptions, ...handlers: [...MiddlewareHandler<Custom>[], UserRouteHandler<Custom>]): void;
-	put<Custom extends { Locals? : DefaultRequestLocals, Body? : any, Params? : RequestParams} = {}>(...args : 
-			[Pattern<Custom>, UserRouteHandler<Custom>]
-		|	[Pattern<Custom>, ...MiddlewareHandler<Custom>[], UserRouteHandler<Custom>]
-		|	[Pattern<Custom>, UserRouteOptions, ...MiddlewareHandler<Custom>[], UserRouteHandler<Custom>]
-	): void;
+	* @param {...(RouteOptions|MiddlewareHandler|UserRouteHandler)} args
+	*/
+	put<RouteOptions extends { Locals? : DefaultRequestLocals, Body? : any, Params? : RequestParams, Response? : any} = {}>(pattern: Pattern<RouteOptions>, handler: UserRouteHandler<RouteOptions>): this;
+	put<RouteOptions extends { Locals? : DefaultRequestLocals, Body? : any, Params? : RequestParams, Response? : any} = {}>(pattern: Pattern<RouteOptions>, ...handlers: [...MiddlewareHandler<RouteOptions>[], UserRouteHandler<RouteOptions>]): this;
+	put<RouteOptions extends { Locals? : DefaultRequestLocals, Body? : any, Params? : RequestParams, Response? : any} = {}>(pattern: Pattern<RouteOptions>, options: UserRouteOptions, ...handlers: [...MiddlewareHandler<RouteOptions>[], UserRouteHandler<RouteOptions>]): this;
+	put<RouteOptions extends { Locals? : DefaultRequestLocals, Body? : any, Params? : RequestParams, Response? : any} = {}>(...args : 
+			[Pattern<RouteOptions>, UserRouteHandler<RouteOptions>]
+		|	[Pattern<RouteOptions>, ...MiddlewareHandler<RouteOptions>[], UserRouteHandler<RouteOptions>]
+		|	[Pattern<RouteOptions>, UserRouteOptions, ...MiddlewareHandler<RouteOptions>[], UserRouteHandler<RouteOptions>]
+	): this;
 
 	/**
 	* Creates an HTTP route that handles DELETE method requests.
 	*
 	* @param {String} pattern
-	* @param {...(RouteOptions|MiddlewareHandler)} args
-	*/
-	delete<Custom extends { Locals? : DefaultRequestLocals, Params? : RequestParams} = {}>(pattern: Pattern<Custom>, handler: UserRouteHandler<Custom>): void;
-	delete<Custom extends { Locals? : DefaultRequestLocals, Params? : RequestParams} = {}>(pattern: Pattern<Custom>, ...handlers: [...MiddlewareHandler<Custom>[], UserRouteHandler<Custom>]): void;
-	delete<Custom extends { Locals? : DefaultRequestLocals, Params? : RequestParams} = {}>(pattern: Pattern<Custom>, options: UserRouteOptions, ...handlers: [...MiddlewareHandler<Custom>[], UserRouteHandler<Custom>]): void;
-	delete<Custom extends { Locals? : DefaultRequestLocals, Params? : RequestParams} = {}>(...args : 
-			[Pattern<Custom>, UserRouteHandler<Custom>]
-		|	[Pattern<Custom>, ...MiddlewareHandler<Custom>[], UserRouteHandler<Custom>]
-		|	[Pattern<Custom>, UserRouteOptions, ...MiddlewareHandler<Custom>[], UserRouteHandler<Custom>]
-	): void;
+	* @param {...(RouteOptions|MiddlewareHandler|UserRouteHandler)} args
+	*/
+	delete<RouteOptions extends { Locals? : DefaultRequestLocals, Params? : RequestParams, Response? : any} = {}>(pattern: Pattern<RouteOptions>, handler: UserRouteHandler<RouteOptions>): this;
+	delete<RouteOptions extends { Locals? : DefaultRequestLocals, Params? : RequestParams, Response? : any} = {}>(pattern: Pattern<RouteOptions>, ...handlers: [...MiddlewareHandler<RouteOptions>[], UserRouteHandler<RouteOptions>]): this;
+	delete<RouteOptions extends { Locals? : DefaultRequestLocals, Params? : RequestParams, Response? : any} = {}>(pattern: Pattern<RouteOptions>, options: UserRouteOptions, ...handlers: [...MiddlewareHandler<RouteOptions>[], UserRouteHandler<RouteOptions>]): this;
+	delete<RouteOptions extends { Locals? : DefaultRequestLocals, Params? : RequestParams, Response? : any} = {}>(...args : 
+			[Pattern<RouteOptions>, UserRouteHandler<RouteOptions>]
+		|	[Pattern<RouteOptions>, ...MiddlewareHandler<RouteOptions>[], UserRouteHandler<RouteOptions>]
+		|	[Pattern<RouteOptions>, UserRouteOptions, ...MiddlewareHandler<RouteOptions>[], UserRouteHandler<RouteOptions>]
+	): this;
 
 	/**
 	* Creates an HTTP route that handles HEAD method requests.
 	*
 	* @param {String} pattern
-	* @param {...(RouteOptions|MiddlewareHandler)} args
-	*/
-	head<Custom extends { Locals? : DefaultRequestLocals, Params? : RequestParams} = {}>(pattern: Pattern<Custom>, handler: UserRouteHandler<Custom>): void;
-	head<Custom extends { Locals? : DefaultRequestLocals, Params? : RequestParams} = {}>(pattern: Pattern<Custom>, ...handlers: [...MiddlewareHandler<Custom>[], UserRouteHandler<Custom>]): void;
-	head<Custom extends { Locals? : DefaultRequestLocals, Params? : RequestParams} = {}>(pattern: Pattern<Custom>, options: UserRouteOptions, ...handlers: [...MiddlewareHandler<Custom>[], UserRouteHandler<Custom>]): void;
-	head<Custom extends { Locals? : DefaultRequestLocals, Params? : RequestParams} = {}>(...args : 
-			[Pattern<Custom>, UserRouteHandler<Custom>]
-		|	[Pattern<Custom>, ...MiddlewareHandler<Custom>[], UserRouteHandler<Custom>]
-		|	[Pattern<Custom>, UserRouteOptions, ...MiddlewareHandler<Custom>[], UserRouteHandler<Custom>]
-	): void;
+	* @param {...(RouteOptions|MiddlewareHandler|UserRouteHandler)} args
+	*/
+	head<RouteOptions extends { Locals? : DefaultRequestLocals, Params? : RequestParams, Response? : any} = {}>(pattern: Pattern<RouteOptions>, handler: UserRouteHandler<RouteOptions>): this;
+	head<RouteOptions extends { Locals? : DefaultRequestLocals, Params? : RequestParams, Response? : any} = {}>(pattern: Pattern<RouteOptions>, ...handlers: [...MiddlewareHandler<RouteOptions>[], UserRouteHandler<RouteOptions>]): this;
+	head<RouteOptions extends { Locals? : DefaultRequestLocals, Params? : RequestParams, Response? : any} = {}>(pattern: Pattern<RouteOptions>, options: UserRouteOptions, ...handlers: [...MiddlewareHandler<RouteOptions>[], UserRouteHandler<RouteOptions>]): this;
+	head<RouteOptions extends { Locals? : DefaultRequestLocals, Params? : RequestParams, Response? : any} = {}>(...args : 
+			[Pattern<RouteOptions>, UserRouteHandler<RouteOptions>]
+		|	[Pattern<RouteOptions>, ...MiddlewareHandler<RouteOptions>[], UserRouteHandler<RouteOptions>]
+		|	[Pattern<RouteOptions>, UserRouteOptions, ...MiddlewareHandler<RouteOptions>[], UserRouteHandler<RouteOptions>]
+	): this;
 
 	/**
 	* Creates an HTTP route that handles OPTIONS method requests.
 	*
 	* @param {String} pattern
-	* @param {...(RouteOptions|MiddlewareHandler)} args
-	*/
-	options<Custom extends { Locals? : DefaultRequestLocals, Params? : RequestParams} = {}>(pattern: Pattern<Custom>, handler: UserRouteHandler<Custom>): void;
-	options<Custom extends { Locals? : DefaultRequestLocals, Params? : RequestParams} = {}>(pattern: Pattern<Custom>, ...handlers: [...MiddlewareHandler<Custom>[], UserRouteHandler<Custom>]): void;
-	options<Custom extends { Locals? : DefaultRequestLocals, Params? : RequestParams} = {}>(pattern: Pattern<Custom>, options: UserRouteOptions, ...handlers: [...MiddlewareHandler<Custom>[], UserRouteHandler<Custom>]): void;
-	options<Custom extends { Locals? : DefaultRequestLocals, Params? : RequestParams} = {}>(...args : 
-			[Pattern<Custom>, UserRouteHandler<Custom>]
-		|	[Pattern<Custom>, ...MiddlewareHandler<Custom>[], UserRouteHandler<Custom>]
-		|	[Pattern<Custom>, UserRouteOptions, ...MiddlewareHandler<Custom>[], UserRouteHandler<Custom>]
-	): void;
+	* @param {...(RouteOptions|MiddlewareHandler|UserRouteHandler)} args
+	*/
+	options<RouteOptions extends { Locals? : DefaultRequestLocals, Params? : RequestParams, Response? : any} = {}>(pattern: Pattern<RouteOptions>, handler: UserRouteHandler<RouteOptions>): this;
+	options<RouteOptions extends { Locals? : DefaultRequestLocals, Params? : RequestParams, Response? : any} = {}>(pattern: Pattern<RouteOptions>, ...handlers: [...MiddlewareHandler<RouteOptions>[], UserRouteHandler<RouteOptions>]): this;
+	options<RouteOptions extends { Locals? : DefaultRequestLocals, Params? : RequestParams, Response? : any} = {}>(pattern: Pattern<RouteOptions>, options: UserRouteOptions, ...handlers: [...MiddlewareHandler<RouteOptions>[], UserRouteHandler<RouteOptions>]): this;
+	options<RouteOptions extends { Locals? : DefaultRequestLocals, Params? : RequestParams, Response? : any} = {}>(...args : 
+			[Pattern<RouteOptions>, UserRouteHandler<RouteOptions>]
+		|	[Pattern<RouteOptions>, ...MiddlewareHandler<RouteOptions>[], UserRouteHandler<RouteOptions>]
+		|	[Pattern<RouteOptions>, UserRouteOptions, ...MiddlewareHandler<RouteOptions>[], UserRouteHandler<RouteOptions>]
+	): this;
 
 	/**
 	* Creates an HTTP route that handles PATCH method requests.
 	*
 	* @param {String} pattern
-	* @param {...(RouteOptions|MiddlewareHandler)} args
-	*/
-	patch<Custom extends { Locals? : DefaultRequestLocals, Body? : any, Params? : RequestParams} = {}>(pattern: Pattern<Custom>, handler: UserRouteHandler<Custom>): void;
-	patch<Custom extends { Locals? : DefaultRequestLocals, Body? : any, Params? : RequestParams} = {}>(pattern: Pattern<Custom>, ...handlers: [...MiddlewareHandler<Custom>[], UserRouteHandler<Custom>]): void;
-	patch<Custom extends { Locals? : DefaultRequestLocals, Body? : any, Params? : RequestParams} = {}>(pattern: Pattern<Custom>, options: UserRouteOptions, ...handlers: [...MiddlewareHandler<Custom>[], UserRouteHandler<Custom>]): void;
-	patch<Custom extends { Locals? : DefaultRequestLocals, Body? : any, Params? : RequestParams} = {}>(...args : 
-			[Pattern<Custom>, UserRouteHandler<Custom>]
-		|	[Pattern<Custom>, ...MiddlewareHandler<Custom>[], UserRouteHandler<Custom>]
-		|	[Pattern<Custom>, UserRouteOptions, ...MiddlewareHandler<Custom>[], UserRouteHandler<Custom>]
-	): void;
+	* @param {...(RouteOptions|MiddlewareHandler|UserRouteHandler)} args
+	*/
+	patch<RouteOptions extends { Locals? : DefaultRequestLocals, Body? : any, Params? : RequestParams, Response? : any} = {}>(pattern: Pattern<RouteOptions>, handler: UserRouteHandler<RouteOptions>): this;
+	patch<RouteOptions extends { Locals? : DefaultRequestLocals, Body? : any, Params? : RequestParams, Response? : any} = {}>(pattern: Pattern<RouteOptions>, ...handlers: [...MiddlewareHandler<RouteOptions>[], UserRouteHandler<RouteOptions>]): this;
+	patch<RouteOptions extends { Locals? : DefaultRequestLocals, Body? : any, Params? : RequestParams, Response? : any} = {}>(pattern: Pattern<RouteOptions>, options: UserRouteOptions, ...handlers: [...MiddlewareHandler<RouteOptions>[], UserRouteHandler<RouteOptions>]): this;
+	patch<RouteOptions extends { Locals? : DefaultRequestLocals, Body? : any, Params? : RequestParams, Response? : any} = {}>(...args : 
+			[Pattern<RouteOptions>, UserRouteHandler<RouteOptions>]
+		|	[Pattern<RouteOptions>, ...MiddlewareHandler<RouteOptions>[], UserRouteHandler<RouteOptions>]
+		|	[Pattern<RouteOptions>, UserRouteOptions, ...MiddlewareHandler<RouteOptions>[], UserRouteHandler<RouteOptions>]
+	): this;
 
 	/**
 	* Creates an HTTP route that handles TRACE method requests.
 	*
 	* @param {String} pattern
-	* @param {...(RouteOptions|MiddlewareHandler)} args
-	*/
-	trace<Custom extends { Locals? : DefaultRequestLocals, Params? : RequestParams} = {}>(pattern: Pattern<Custom>, handler: UserRouteHandler<Custom>): void;
-	trace<Custom extends { Locals? : DefaultRequestLocals, Params? : RequestParams} = {}>(pattern: Pattern<Custom>, ...handlers: [...MiddlewareHandler<Custom>[], UserRouteHandler<Custom>]): void;
-	trace<Custom extends { Locals? : DefaultRequestLocals, Params? : RequestParams} = {}>(pattern: Pattern<Custom>, options: UserRouteOptions, ...handlers: [...MiddlewareHandler<Custom>[], UserRouteHandler<Custom>]): void;
-	trace<Custom extends { Locals? : DefaultRequestLocals, Params? : RequestParams} = {}>(...args : 
-			[Pattern<Custom>, UserRouteHandler<Custom>]
-		|	[Pattern<Custom>, ...MiddlewareHandler<Custom>[], UserRouteHandler<Custom>]
-		|	[Pattern<Custom>, UserRouteOptions, ...MiddlewareHandler<Custom>[], UserRouteHandler<Custom>]
-	): void;
+	* @param {...(RouteOptions|MiddlewareHandler|UserRouteHandler)} args
+	*/
+	trace<RouteOptions extends { Locals? : DefaultRequestLocals, Params? : RequestParams, Response? : any} = {}>(pattern: Pattern<RouteOptions>, handler: UserRouteHandler<RouteOptions>): this;
+	trace<RouteOptions extends { Locals? : DefaultRequestLocals, Params? : RequestParams, Response? : any} = {}>(pattern: Pattern<RouteOptions>, ...handlers: [...MiddlewareHandler<RouteOptions>[], UserRouteHandler<RouteOptions>]): this;
+	trace<RouteOptions extends { Locals? : DefaultRequestLocals, Params? : RequestParams, Response? : any} = {}>(pattern: Pattern<RouteOptions>, options: UserRouteOptions, ...handlers: [...MiddlewareHandler<RouteOptions>[], UserRouteHandler<RouteOptions>]): this;
+	trace<RouteOptions extends { Locals? : DefaultRequestLocals, Params? : RequestParams, Response? : any} = {}>(...args : 
+			[Pattern<RouteOptions>, UserRouteHandler<RouteOptions>]
+		|	[Pattern<RouteOptions>, ...MiddlewareHandler<RouteOptions>[], UserRouteHandler<RouteOptions>]
+		|	[Pattern<RouteOptions>, UserRouteOptions, ...MiddlewareHandler<RouteOptions>[], UserRouteHandler<RouteOptions>]
+	): this;
 
 	/**
 	* Creates an HTTP route that handles CONNECT method requests.
 	*
 	* @param {String} pattern
-	* @param {...(RouteOptions|MiddlewareHandler)} args
-	*/
-	connect<Custom extends { Locals? : DefaultRequestLocals,  Params? : RequestParams} = {}>(pattern: Pattern<Custom>, handler: UserRouteHandler<Custom>): void;
-	connect<Custom extends { Locals? : DefaultRequestLocals,  Params? : RequestParams} = {}>(pattern: Pattern<Custom>, ...handlers: [...MiddlewareHandler<Custom>[], UserRouteHandler<Custom>]): void;
-	connect<Custom extends { Locals? : DefaultRequestLocals,  Params? : RequestParams} = {}>(pattern: Pattern<Custom>, options: UserRouteOptions, ...handlers: [...MiddlewareHandler<Custom>[], UserRouteHandler<Custom>]): void;
-	connect<Custom extends { Locals? : DefaultRequestLocals,  Params? : RequestParams} = {}>(...args : 
-			[Pattern<Custom>, UserRouteHandler<Custom>]
-		|	[Pattern<Custom>, ...MiddlewareHandler<Custom>[], UserRouteHandler<Custom>]
-		|	[Pattern<Custom>, UserRouteOptions, ...MiddlewareHandler<Custom>[], UserRouteHandler<Custom>]
-	): void;
+	* @param {...(RouteOptions|MiddlewareHandler|UserRouteHandler)} args
+	*/
+	connect<RouteOptions extends { Locals? : DefaultRequestLocals,  Params? : RequestParams, Response? : any} = {}>(pattern: Pattern<RouteOptions>, handler: UserRouteHandler<RouteOptions>): this;
+	connect<RouteOptions extends { Locals? : DefaultRequestLocals,  Params? : RequestParams, Response? : any} = {}>(pattern: Pattern<RouteOptions>, ...handlers: [...MiddlewareHandler<RouteOptions>[], UserRouteHandler<RouteOptions>]): this;
+	connect<RouteOptions extends { Locals? : DefaultRequestLocals,  Params? : RequestParams, Response? : any} = {}>(pattern: Pattern<RouteOptions>, options: UserRouteOptions, ...handlers: [...MiddlewareHandler<RouteOptions>[], UserRouteHandler<RouteOptions>]): this;
+	connect<RouteOptions extends { Locals? : DefaultRequestLocals,  Params? : RequestParams, Response? : any} = {}>(...args : 
+			[Pattern<RouteOptions>, UserRouteHandler<RouteOptions>]
+		|	[Pattern<RouteOptions>, ...MiddlewareHandler<RouteOptions>[], UserRouteHandler<RouteOptions>]
+		|	[Pattern<RouteOptions>, UserRouteOptions, ...MiddlewareHandler<RouteOptions>[], UserRouteHandler<RouteOptions>]
+	): this;
 
 	/**
 	* Intercepts and handles upgrade requests for incoming websocket connections.
 	* Note! You must call response.upgrade(data) at some point in this route to open a websocket connection.
 	*
 	* @param {String} pattern
-	* @param {...(RouteOptions|MiddlewareHandler)} args
-	*/
-	upgrade<Custom extends { Locals? : DefaultRequestLocals,  Params? : RequestParams} = {}>(pattern: Pattern<Custom>, handler: UserRouteHandler<Custom>): void;
-	upgrade<Custom extends { Locals? : DefaultRequestLocals,  Params? : RequestParams} = {}>(pattern: Pattern<Custom>, ...handlers: [...MiddlewareHandler<Custom>[], UserRouteHandler<Custom>]): void;
-	upgrade<Custom extends { Locals? : DefaultRequestLocals,  Params? : RequestParams} = {}>(pattern: Pattern<Custom>, options: UserRouteOptions, ...handlers: [...MiddlewareHandler<Custom>[], UserRouteHandler<Custom>]): void;
-	upgrade<Custom extends { Locals? : DefaultRequestLocals,  Params? : RequestParams} = {}>(...args : 
-			[Pattern<Custom>, UserRouteHandler<Custom>]
-		|	[Pattern<Custom>, ...MiddlewareHandler<Custom>[], UserRouteHandler<Custom>]
-		|	[Pattern<Custom>, UserRouteOptions, ...MiddlewareHandler<Custom>[], UserRouteHandler<Custom>]
-	): void;
+	* @param {...(RouteOptions|MiddlewareHandler|UserRouteHandler)} args
+	*/
+	upgrade<RouteOptions extends { Locals? : DefaultRequestLocals,  Params? : RequestParams, Response? : any} = {}>(pattern: Pattern<RouteOptions>, handler: UserRouteHandler<RouteOptions>): this;
+	upgrade<RouteOptions extends { Locals? : DefaultRequestLocals,  Params? : RequestParams, Response? : any} = {}>(pattern: Pattern<RouteOptions>, ...handlers: [...MiddlewareHandler<RouteOptions>[], UserRouteHandler<RouteOptions>]): this;
+	upgrade<RouteOptions extends { Locals? : DefaultRequestLocals,  Params? : RequestParams, Response? : any} = {}>(pattern: Pattern<RouteOptions>, options: UserRouteOptions, ...handlers: [...MiddlewareHandler<RouteOptions>[], UserRouteHandler<RouteOptions>]): this;
+	upgrade<RouteOptions extends { Locals? : DefaultRequestLocals,  Params? : RequestParams, Response? : any} = {}>(...args : 
+			[Pattern<RouteOptions>, UserRouteHandler<RouteOptions>]
+		|	[Pattern<RouteOptions>, ...MiddlewareHandler<RouteOptions>[], UserRouteHandler<RouteOptions>]
+		|	[Pattern<RouteOptions>, UserRouteOptions, ...MiddlewareHandler<RouteOptions>[], UserRouteHandler<RouteOptions>]
+	): this;
 
 	/**
 	* @param {String} pattern
 	* @param {WSRouteOptions|WSRouteHandler} options
 	* @param {WSRouteHandler} handler
 	*/
-	ws<TUserData = unknown>(pattern: string, handler: WSRouteHandler<TUserData>): void;
-	ws<TUserData = unknown>(pattern: string, options: WSRouteOptions, handler: WSRouteHandler<TUserData>): void;
-=======
-    all(...args: RouteSpreadableArguments): this;
-
-    /**
-     * Creates an HTTP route that handles GET method requests.
-     *
-     * @param {String} pattern
-     * @param {...(RouteOptions|MiddlewareHandler)} args
-     */
-    get(...args: RouteSpreadableArguments): this;
-
-    /**
-     * Creates an HTTP route that handles POST method requests.
-     *
-     * @param {String} pattern
-     * @param {...(RouteOptions|MiddlewareHandler)} args
-     */
-    post(...args: RouteSpreadableArguments): this;
-
-    /**
-     * Creates an HTTP route that handles PUT method requests.
-     *
-     * @param {String} pattern
-     * @param {...(RouteOptions|MiddlewareHandler)} args
-     */
-    put(...args: RouteSpreadableArguments): this;
-
-    /**
-     * Creates an HTTP route that handles DELETE method requests.
-     *
-     * @param {String} pattern
-     * @param {...(RouteOptions|MiddlewareHandler)} args
-     */
-    delete(...args: RouteSpreadableArguments): this;
-
-    /**
-     * Creates an HTTP route that handles HEAD method requests.
-     *
-     * @param {String} pattern
-     * @param {...(RouteOptions|MiddlewareHandler)} args
-     */
-    head(...args: RouteSpreadableArguments): this;
-
-    /**
-     * Creates an HTTP route that handles OPTIONS method requests.
-     *
-     * @param {String} pattern
-     * @param {...(RouteOptions|MiddlewareHandler)} args
-     */
-    options(...args: RouteSpreadableArguments): this;
-
-    /**
-     * Creates an HTTP route that handles PATCH method requests.
-     *
-     * @param {String} pattern
-     * @param {...(RouteOptions|MiddlewareHandler)} args
-     */
-    patch(...args: RouteSpreadableArguments): this;
-
-    /**
-     * Creates an HTTP route that handles TRACE method requests.
-     *
-     * @param {String} pattern
-     * @param {...(RouteOptions|MiddlewareHandler)} args
-     */
-    trace(...args: RouteSpreadableArguments): this;
-
-    /**
-     * Creates an HTTP route that handles CONNECT method requests.
-     *
-     * @param {String} pattern
-     * @param {...(RouteOptions|MiddlewareHandler)} args
-     */
-    connect(...args: RouteSpreadableArguments): this;
-
-    /**
-     * Intercepts and handles upgrade requests for incoming websocket connections.
-     * Note! You must call response.upgrade(data) at some point in this route to open a websocket connection.
-     *
-     * @param {String} pattern
-     * @param {...(RouteOptions|MiddlewareHandler)} args
-     */
-    upgrade(...args: RouteSpreadableArguments): this;
-
-    /**
-     * @param {String} pattern
-     * @param {WSRouteOptions|WSRouteHandler} options
-     * @param {WSRouteHandler} handler
-     */
-    ws<TUserData = unknown>(pattern: string, handler: WSRouteHandler<TUserData>): this;
-    ws<TUserData = unknown>(pattern: string, options: WSRouteOptions, handler: WSRouteHandler<TUserData>): this;
->>>>>>> ca154997
+	ws<TUserData = unknown>(pattern: string, handler: WSRouteHandler<TUserData>): this;
+	ws<TUserData = unknown>(pattern: string, options: WSRouteOptions, handler: WSRouteHandler<TUserData>): this;
 
 	/**
 	* Returns All routes in this router in the order they were registered.
