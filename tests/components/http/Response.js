--- conflicted
+++ resolved
@@ -26,16 +26,10 @@
     if (response.app.locals.some_reference.some_data !== true) throw new Error('Invalid Response App Locals Detected!');
 
     // Test hooks
-<<<<<<< HEAD
     response.on('abort', () => events_emitted.push('abort'));
     response.on('prepare', write_prepare_event);
     response.on('finish', () => events_emitted.push('finish'));
     response.on('close', () => events_emitted.push('close'));
-=======
-    response.on('finish', () => hook_invocations.push('complete'));
-    response.hook('abort', () => hook_invocations.push('abort'));
-    response.hook('send', send_hook); // Test for function reference based hooks
->>>>>>> f38d9ae7
 
     // Perform Requested Operations For Testing
     if (Array.isArray(body))
